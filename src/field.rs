--- conflicted
+++ resolved
@@ -5,14 +5,8 @@
 };
 
 use arrayvec::ArrayString;
-<<<<<<< HEAD
 // use eth_types::Field;
 use ff::{Field as Halo2Field, FromUniformBytes, PrimeField};
-=======
-use eth_types::Field;
-use ff::{Field as Halo2Field, FromUniformBytes, PrimeField, PrimeFieldBits};
-use halo2_proofs::pasta::Fp;
->>>>>>> 3d1feeb9
 use num_bigint::BigUint;
 use subtle::{Choice, ConditionallySelectable, ConstantTimeEq, CtOption};
 
@@ -351,23 +345,19 @@
     }
 }
 
-<<<<<<< HEAD
-//impl Field for TermField {}
-=======
-impl Field for TermField {}
-
-impl PrimeFieldBits for TermField {
-    type ReprBits = [u64; 4];
-
-    fn to_le_bits(&self) -> ff::FieldBits<Self::ReprBits> {
-        // println!("Running to_le_bits for {}", self.to_expr());
-        let f: Fp = self.to_expr().as_str().parse::<u64>().unwrap().into();
-        // println!("    Got {}", f.to_le_bits());
-        f.to_le_bits()
-    }
-
-    fn char_le_bits() -> ff::FieldBits<Self::ReprBits> {
-        todo!()
-    }
-}
->>>>>>> 3d1feeb9
+// impl Field for TermField {}
+
+// impl PrimeFieldBits for TermField {
+//     type ReprBits = [u64; 4];
+
+//     fn to_le_bits(&self) -> ff::FieldBits<Self::ReprBits> {
+//         // println!("Running to_le_bits for {}", self.to_expr());
+//         let f: Fp = self.to_expr().as_str().parse::<u64>().unwrap().into();
+//         // println!("    Got {}", f.to_le_bits());
+//         f.to_le_bits()
+//     }
+
+//     fn char_le_bits() -> ff::FieldBits<Self::ReprBits> {
+//         todo!()
+//     }
+// }